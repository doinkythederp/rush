[package]
name = "rush"
version = "0.1.0"
edition = "2021"

[dependencies]
crossterm = "0.27.0"
fs-err = "2.9.0"
bitflags = "2.1.0"
clap = { version = "4.3.24", features = ["derive"] }
rustyline = { version = "12.0.0", features = ["with-fuzzy", "derive"] }
<<<<<<< HEAD
serde = { version = "1.0.187", features = ["derive"] }
serde_json = "1.0.105"
wasmtime = "12.0.1"
wasmtime-wasi = "12.0.1"
oneshot = "0.1.5"
strum = "0.25.0"
snafu = "0.7.5"
file-owner = "0.1.2"
chrono = "0.4.30"
size = "0.4.1"
=======
serde = { version = "1.0.187", features = ["derive"], optional = true }
serde_json = { version = "1.0.105", optional = true }
wasmtime = { version = "12.0.1", optional = true }
wasmtime-wasi = { version = "12.0.1", optional = true }
oneshot = { version = "0.1.5", optional = true }
snafu = { version = "0.7.5", optional = true }

[features]
default = []
plugin = ["dep:serde", "dep:serde_json", "dep:wasmtime", "dep:wasmtime-wasi", "dep:oneshot", "dep:snafu"]
>>>>>>> d8f49331
<|MERGE_RESOLUTION|>--- conflicted
+++ resolved
@@ -9,26 +9,17 @@
 bitflags = "2.1.0"
 clap = { version = "4.3.24", features = ["derive"] }
 rustyline = { version = "12.0.0", features = ["with-fuzzy", "derive"] }
-<<<<<<< HEAD
-serde = { version = "1.0.187", features = ["derive"] }
-serde_json = "1.0.105"
-wasmtime = "12.0.1"
-wasmtime-wasi = "12.0.1"
-oneshot = "0.1.5"
-strum = "0.25.0"
-snafu = "0.7.5"
-file-owner = "0.1.2"
-chrono = "0.4.30"
-size = "0.4.1"
-=======
 serde = { version = "1.0.187", features = ["derive"], optional = true }
 serde_json = { version = "1.0.105", optional = true }
 wasmtime = { version = "12.0.1", optional = true }
 wasmtime-wasi = { version = "12.0.1", optional = true }
 oneshot = { version = "0.1.5", optional = true }
 snafu = { version = "0.7.5", optional = true }
+strum = "0.25.0"
+file-owner = "0.1.2"
+chrono = "0.4.30"
+size = "0.4.1"
 
 [features]
 default = []
-plugin = ["dep:serde", "dep:serde_json", "dep:wasmtime", "dep:wasmtime-wasi", "dep:oneshot", "dep:snafu"]
->>>>>>> d8f49331
+plugin = ["dep:serde", "dep:serde_json", "dep:wasmtime", "dep:wasmtime-wasi", "dep:oneshot", "dep:snafu"]