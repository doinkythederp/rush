use anyhow::Result;

use rush_exec::builtins;
use rush_exec::commands::{Builtin, Executable, Runnable};
use rush_state::console::Console;
use rush_state::path::Path;
use rush_state::shell::Shell;

use crate::errors::DispatchError;
use crate::parser;

// Represents a collection of builtin commands
// Allows for command resolution and execution through aliases
pub struct Dispatcher {
    commands: Vec<Builtin>,
}

impl Default for Dispatcher {
    // Initializes the Dispatcher with the default shell commands and aliases
    #[rustfmt::skip]
    fn default() -> Self {
        let mut dispatcher = Self::new();

        dispatcher.add_builtin("test", vec!["t"], builtins::test);
        dispatcher.add_builtin("exit", vec!["quit", "q"], builtins::exit);
        dispatcher.add_builtin("working-directory", vec!["pwd", "wd"], builtins::working_directory);
        dispatcher.add_builtin("change-directory", vec!["cd"], builtins::change_directory);
        dispatcher.add_builtin("list-directory", vec!["directory", "list", "ls", "dir"], builtins::list_directory);
        dispatcher.add_builtin("previous-directory", vec!["back", "b", "prev", "pd"], builtins::go_back);
        dispatcher.add_builtin("next-directory", vec!["forward", "f", "next", "nd"], builtins::go_forward);
        dispatcher.add_builtin("clear-terminal", vec!["clear", "cls"], builtins::clear_terminal);
        dispatcher.add_builtin("make-file", vec!["create", "touch", "new", "mf"], builtins::make_file);
        dispatcher.add_builtin("make-directory", vec!["mkdir", "md"], builtins::make_directory);
        dispatcher.add_builtin("delete-file", vec!["delete", "remove", "rm", "del", "df"], builtins::delete_file);
        dispatcher.add_builtin("read-file", vec!["read", "cat", "rf"], builtins::read_file);
        dispatcher.add_builtin("run-executable", vec!["run", "exec", "re"], builtins::run_executable);
        dispatcher.add_builtin("configure", vec!["config", "conf"], builtins::configure);
        dispatcher.add_builtin("environment-variable", vec!["environment", "env", "ev"], builtins::environment_variable);
        dispatcher.add_builtin("edit-path", vec!["path", "ep"], builtins::edit_path);

        dispatcher
    }
}

impl Dispatcher {
    pub fn new() -> Self {
        Self {
            commands: Vec::new(),
        }
    }

    // Adds a builtin to the Dispatcher
    fn add_builtin<F: Fn(&mut Shell, &mut Console, Vec<&str>) -> Result<()> + 'static>(
        &mut self,
        true_name: &str,
        aliases: Vec<&str>,
        function: F,
    ) {
        self.commands
            .push(Builtin::new(true_name, aliases, function))
    }

    // Finds a builtin command by name or alias
    // Returns None if the builtin does not exist
    fn resolve(&self, command_name: &str) -> Option<&Builtin> {
        for command in &self.commands {
            if command.true_name == command_name {
                return Some(command);
            }

            if command.aliases.contains(command_name) {
                return Some(command);
            }
        }

        None
    }

    // Evaluates and executes a command from a string
<<<<<<< HEAD
    pub fn eval(&self, shell: &mut Shell, console: &mut Console, line: &str) -> Result<()> {
        let (command_name, command_args) = parser::tokenize(line);
        // ? Is there a way to avoid this type conversion?
        let command_name = command_name.as_str();
        let command_args = command_args.iter().map(|a| a.as_str()).collect();

        // Dispatch the command to the Dispatcher
        self.dispatch(shell, console, command_name, command_args)
=======
    pub fn eval(&self, context: &mut Context, line: &String) -> Result<()> {
        let commands = parser::parse(line);
        let mut results: Vec<Result<()>> = Vec::new();

        for (command_name, command_args) in commands {
            // ? Is there a way to avoid this type conversion?
            let command_name = command_name.as_str();
            let command_args = command_args.iter().map(|a| a.as_str()).collect();

            // Dispatch the command to the Dispatcher
            let result = self.dispatch(command_name, command_args, context);
            results.push(result);
        };

        for result in results {
             if result.is_err() {
                 return Err(result.err().unwrap())
             }
        };

        Ok(())
>>>>>>> 40073371
    }

    // Resolves and dispatches a command to the appropriate function or external binary
    // If the command does not exist, returns None
    fn dispatch(
        &self,
        shell: &mut Shell,
        console: &mut Console,
        command_name: &str,
        command_args: Vec<&str>,
    ) -> Result<()> {
        // If the command resides in the Dispatcher (generally means it is a builtin) run it
        if let Some(command) = self.resolve(command_name) {
            command.run(shell, console, command_args)
        } else {
            // If the command is not in the Dispatcher, try to run it as an executable from the PATH
            let path = Path::from_path_var(command_name, shell.env().PATH());
            if let Ok(path) = path {
                // ? Should this check if the file is an executable first?
                Executable::new(path).run(shell, console, command_args)
            } else {
                Err(DispatchError::UnknownCommand(command_name.to_string()).into())
            }
        }
    }
}<|MERGE_RESOLUTION|>--- conflicted
+++ resolved
@@ -77,16 +77,6 @@
     }
 
     // Evaluates and executes a command from a string
-<<<<<<< HEAD
-    pub fn eval(&self, shell: &mut Shell, console: &mut Console, line: &str) -> Result<()> {
-        let (command_name, command_args) = parser::tokenize(line);
-        // ? Is there a way to avoid this type conversion?
-        let command_name = command_name.as_str();
-        let command_args = command_args.iter().map(|a| a.as_str()).collect();
-
-        // Dispatch the command to the Dispatcher
-        self.dispatch(shell, console, command_name, command_args)
-=======
     pub fn eval(&self, context: &mut Context, line: &String) -> Result<()> {
         let commands = parser::parse(line);
         let mut results: Vec<Result<()>> = Vec::new();
@@ -99,16 +89,15 @@
             // Dispatch the command to the Dispatcher
             let result = self.dispatch(command_name, command_args, context);
             results.push(result);
-        };
+        }
 
         for result in results {
-             if result.is_err() {
-                 return Err(result.err().unwrap())
-             }
-        };
+            if result.is_err() {
+                return Err(result.err().unwrap());
+            }
+        }
 
         Ok(())
->>>>>>> 40073371
     }
 
     // Resolves and dispatches a command to the appropriate function or external binary
